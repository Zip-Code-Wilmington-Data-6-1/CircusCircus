from flask import render_template, Flask
from flask_login import LoginManager
from forum.models import Subforum, db, User
from forum.posts import posts_bp
from forum.routes import rt
from forum.reactions import reactions_bp
from forum.comments import comments_bp
from forum.auth import auth_bp
from forum.messages import messages_bp
from forum.filters import embed_media
<<<<<<< HEAD
from forum.settings import settings_bp
from datetime import datetime

=======
from config import Config
>>>>>>> 1a06f7d4

app = Flask(__name__)
app.config.from_object(Config)
app.secret_key = app.config['SECRET_KEY']
db.init_app(app)

app.register_blueprint(posts_bp)
app.register_blueprint(rt)
app.register_blueprint(reactions_bp)
app.register_blueprint(comments_bp)
app.register_blueprint(auth_bp)
app.register_blueprint(messages_bp)
app.jinja_env.filters['embed_media'] = embed_media
app.register_blueprint(settings_bp)

app.config['SITE_NAME'] = 'Schooner'
app.config['SITE_DESCRIPTION'] = 'a schooner forum'
app.config['FLASK_DEBUG'] = 1

def init_site():
    print("creating initial subforums")
    admin = add_subforum("Forum", "Announcements, bug reports, and general discussion about the forum belongs here")
    add_subforum("Announcements", "View forum announcements here", admin)
    add_subforum("Bug Reports", "Report bugs with the forum here", admin)
    add_subforum("General Discussion", "Use this subforum to post anything you want")
    add_subforum("Other", "Discuss other things here")

def add_subforum(title, description, parent=None):
    sub = Subforum(title, description)
    if parent:
        for subforum in parent.subforums:
            if subforum.title == title:
                return
        parent.subforums.append(sub)
    else:
        subforums = Subforum.query.filter(Subforum.parent_id == None).all()
        for subforum in subforums:
            if subforum.title == title:
                return
        db.session.add(sub)
    print("adding " + title)
    db.session.commit()
    return sub

login_manager = LoginManager()
login_manager.init_app(app)

@login_manager.user_loader
def load_user(userid):
    return User.query.get(userid)

with app.app_context():
    db.create_all()
    if not Subforum.query.all():
        init_site()

@app.route('/')
def index():
    subforums = Subforum.query.filter(Subforum.parent_id == None).order_by(Subforum.id)
    return render_template("subforums.html", subforums=subforums)

@app.context_processor
def inject_now():
    return {'current_year': datetime.now().year}




<|MERGE_RESOLUTION|>--- conflicted
+++ resolved
@@ -8,13 +8,13 @@
 from forum.auth import auth_bp
 from forum.messages import messages_bp
 from forum.filters import embed_media
-<<<<<<< HEAD
+
 from forum.settings import settings_bp
 from datetime import datetime
 
-=======
+
 from config import Config
->>>>>>> 1a06f7d4
+
 
 app = Flask(__name__)
 app.config.from_object(Config)
